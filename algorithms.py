--- conflicted
+++ resolved
@@ -89,10 +89,6 @@
     """
     N2 = n * n
     source = to_idx(source_r, source_c)
-<<<<<<< HEAD
-
-=======
->>>>>>> 80967a15
     # Distance array also plays role of visited ( -1 == not seen )
     dist_arr = np.full(N2, -1, dtype=np.uint8)
     dist_arr[source] = 0
@@ -111,13 +107,8 @@
 
         if dist_arr[idx] != -1:
             continue
-<<<<<<< HEAD
+
         dist_arr[idx] = dist
-
-=======
-
-        dist_arr[idx] = dist
->>>>>>> 80967a15
         r, c = to_rc(idx, n)
         m = blocked_direction_mask[idx]
 
