from legal_moves import LegalMoves
from algorithms import MinimaxSolver
from board_state import BoardState
from math import inf


def leaf_fn(state: BoardState) -> float:
<<<<<<< HEAD
    if state.path_len0 == 0:
        return -inf
    if state.path_len1 == 0:
=======
    if state.path_len_0 == 0:
        return -inf
    if state.path_len_1 == 0:
>>>>>>> 80967a15
        return inf
    return state.path_len_diff


def children_fn(state: BoardState, pid: int) -> BoardState:
    legal_moves = LegalMoves(state, pid)
    for move in legal_moves:
        board_from_move = state.from_move(move)
        path_diff = board_from_move.path_len_diff
        if path_diff is not None:
            yield board_from_move


def move_selector(board: BoardState,
                  player_id: int,
                  depth: int) -> BoardState:
    solver = MinimaxSolver(children_fn=children_fn, leaf_value=leaf_fn)
    best_move, best_value = solver.best_child(board, depth, max_turn=bool(player_id))

    return best_move<|MERGE_RESOLUTION|>--- conflicted
+++ resolved
@@ -5,15 +5,9 @@
 
 
 def leaf_fn(state: BoardState) -> float:
-<<<<<<< HEAD
-    if state.path_len0 == 0:
-        return -inf
-    if state.path_len1 == 0:
-=======
     if state.path_len_0 == 0:
         return -inf
     if state.path_len_1 == 0:
->>>>>>> 80967a15
         return inf
     return state.path_len_diff
 
