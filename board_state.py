--- conflicted
+++ resolved
@@ -8,7 +8,6 @@
 from algorithms import bfs_single_source_nearest_target
 from functools import lru_cache
 import numpy as np
-import random
 
 
 @lru_cache(maxsize=BOARD_STATE_CACHE)  # unlimited; add a bound if memory is a concern
@@ -49,26 +48,6 @@
 
     blocked_edges: FrozenSet[Edge] = field(init=False, repr=False, compare=False)
     blocked_direction_mask: np.ndarray = field(init=False, repr=False, compare=False)
-<<<<<<< HEAD
-    path_len0: int = 0
-    path_len1: int = 0
-    path_len_diff: int = 0
-
-    def __post_init__(self,
-                   # blocked_edges: Optional[frozenset[Edge]] = None,
-                   # blocked_direction_mask: Optional[np.ndarray] = None
-                   ) -> None:
-        # bypass the freeze just this once
-        # if blocked_edges is None:
-        blocked_edges = self._build_blocked_edges()
-        object.__setattr__(self, "blocked_edges", blocked_edges)
-        # if blocked_direction_mask is None:
-        blocked_direction_mask = self._build_blocked_direction_mask()
-        object.__setattr__(self, "blocked_direction_mask", blocked_direction_mask)
-        path_len0, path_len1, path_len_diff = self._path_length_difference()
-        object.__setattr__(self, "path_len0", path_len0)
-        object.__setattr__(self, "path_len1", path_len1)
-=======
     path_len_0: int = 0
     path_len_1: int = 0
     path_len_diff: int = 0
@@ -87,7 +66,6 @@
         path_len_0, path_len_1, path_len_diff = self._path_length_difference()
         object.__setattr__(self, "path_len_0", path_len_0)
         object.__setattr__(self, "path_len_1", path_len_1)
->>>>>>> 80967a15
         object.__setattr__(self, "path_len_diff", path_len_diff)
 
     def _build_blocked_edges(self) -> FrozenSet[Edge]:
@@ -110,16 +88,10 @@
         return mask
 
     @staticmethod
-<<<<<<< HEAD
-    def _update_mask_from_edge(edge: Edge, mask: np.ndarray): # TODO precompile, factor out edge mask and precompile and cache it
-        (r1, c1), (r2, c2) = tuple(edge)
-        idx1, idx2 = to_idx(r1, c1, N), to_idx(r2, c2, N)
-=======
     def _update_mask_from_edge(edge: Edge, mask: np.ndarray):
         (r1, c1), (r2, c2) = tuple(edge)
         idx1, idx2 = to_idx(r1, c1, N), to_idx(r2, c2, N)
 
->>>>>>> 80967a15
         if r2 == r1 - 1:  # neighbour is NORTH of (r1,c1)
             mask[idx1] |= BLOCKED_BYTES.N
             mask[idx2] |= BLOCKED_BYTES.S
@@ -142,20 +114,6 @@
             ``player0_len - player1_len`` if *both* are reachable;
             ``None`` if either side cannot reach a goal.
         """
-<<<<<<< HEAD
-        path_len0 = bfs_single_source_nearest_target(N, self.blocked_direction_mask,
-                                                       self.players_coord[0][0], self.players_coord[0][1],
-                                                       PLAYER0_TARGETS)
-        if path_len0 == -1:
-            return None, None, None
-        path_len1 = bfs_single_source_nearest_target(N, self.blocked_direction_mask,
-                                                       self.players_coord[1][0], self.players_coord[1][1],
-                                                       PLAYER1_TARGETS)
-        if path_len1 == -1:
-            return None, None, None
-
-        return int(path_len0), int(path_len1), int(path_len0 - path_len1)
-=======
         path_len_0 = bfs_single_source_nearest_target(N, self.blocked_direction_mask,
                                                       self.players_coord[0][0], self.players_coord[0][1],
                                                       PLAYER0_TARGETS)
@@ -168,7 +126,6 @@
             return None, None, None
 
         return path_len_0, path_len_1, int(path_len_0 - path_len_1)
->>>>>>> 80967a15
 
     # ------------------------------------------------------------------
     # Static helpers (single source of truth, no repetition) ------------
@@ -191,11 +148,7 @@
         Result is cached per (n, start, orientation).
         """
         r, c = start
-<<<<<<< HEAD
-        if not BoardState.in_bounds((c, r)):
-=======
         if not BoardState.in_bounds((r + 1, c + 1)):
->>>>>>> 80967a15
             raise ValueError("wall extends outside the board")
         orientation = orientation.upper()
         if orientation == "V":  # vertical wall → block E-W edges
@@ -228,20 +181,11 @@
         for pid, pos in enumerate(players_coords):
             if not BoardState.in_bounds(pos):
                 raise ValueError(f"player {pid!r} outside board")
-<<<<<<< HEAD
-
-        board_state, is_from_cache = make_board_state_flagged(walls=frozenset(walls), players_coord=players_coords,
-                                                              players_walls=players_walls)
-        # if not is_from_cache:
-        #     board_state._post_init()
-
-=======
 
         board_state, is_from_cache = make_board_state_flagged(walls=frozenset(walls), players_coord=players_coords,
                                                               players_walls=players_walls)
         if not is_from_cache:
             board_state._post_init()
->>>>>>> 80967a15
         return board_state
 
     # ------------------------------------------------------------------
@@ -272,115 +216,23 @@
         board_state, is_from_cache = make_board_state_flagged(walls=frozenset(new_walls),
                                                               players_coord=self.players_coord,
                                                               players_walls=players_walls)
-<<<<<<< HEAD
-        # if not is_from_cache:
-        #     blocked_edges, blocked_direction_mask = self._blocked_edges_from_wall_move(move)
-        #     board_state._post_init(blocked_edges=blocked_edges, blocked_direction_mask=blocked_direction_mask)
-=======
         if not is_from_cache:
             blocked_edges, blocked_direction_mask = self._blocked_edges_from_wall_move(move)
             board_state._post_init(blocked_edges=blocked_edges,
                                    blocked_direction_mask=blocked_direction_mask)
 
->>>>>>> 80967a15
         return board_state
 
     def _blocked_edges_from_wall_move(self, move: WallMove) -> Tuple[frozenset[Edge], np.ndarray]:
         blocked_edges = set(self.blocked_edges)
         edges = BoardState._wall_edges(*move.wall)
         blocked_edges.update(edges)
-<<<<<<< HEAD
-
-=======
->>>>>>> 80967a15
         blocked_direction_mask = self.blocked_direction_mask.copy(order='C')
         BoardState._update_mask_from_edge(edges[0], blocked_direction_mask)
         BoardState._update_mask_from_edge(edges[1], blocked_direction_mask)
         return frozenset(blocked_edges), blocked_direction_mask
 
     def _from_player_move(self, move: PlayerMove) -> BoardState:
-<<<<<<< HEAD
-        pid, dest = move.player, move.coord  # type: ignore[misc]
-        if not BoardState.in_bounds(dest):
-            raise ValueError("destination outside board")
-        new_players = (dest, self.players_coord[1]) if move.player == 0 else (self.players_coord[0], dest)
-        board_state, is_from_cache = make_board_state_flagged(walls=self.walls, players_coord=new_players,
-                                                              players_walls=self.players_walls)
-        # if not is_from_cache:
-        #     board_state._post_init(blocked_edges=self.blocked_edges,
-        #                            blocked_direction_mask=self.blocked_direction_mask.copy(order='C'))
-        return board_state
-
-    @classmethod
-    def random(cls, rng: random.Random | None = None) -> BoardState:
-        """Sample a legal 9×9 state without path-existence checking."""
-        MAX_WALLS = 20  # 10 for each player
-        PER_PLAYER = 10
-
-        # ──── Helpers ────────────────────────────────────────────────────────────────
-
-        def _all_wall_coords() -> list[Wall]:
-            """All legal wall anchors on a 9×9 board, without conflicts."""
-            horiz = [((r, c), "H") for r in range(N - 1) for c in range(N - 2)]
-            vert = [((r, c), "V") for r in range(N - 2) for c in range(N - 1)]
-            return horiz + vert  # 128 distinct anchors
-
-        ALL_WALLS = _all_wall_coords()
-
-        def _conflicts(w: Wall) -> set[Wall]:
-            """Return the set of anchors that clash with *w* (overlap or cross)."""
-            (r, c), o = w
-            if o == "H":  # spans (r,c)-(r,c+1)
-                return {
-                    w,  # same spot
-                    ((r, c), "V"),  # cross at left half
-                    ((r, c + 1), "V"),  # cross at right half
-                }
-            else:  # "V", spans (r,c)-(r+1,c)
-                return {
-                    w,
-                    ((r, c), "H"),  # cross at upper half
-                    ((r + 1, c), "H"),  # cross at lower half
-                }
-
-        # Pre-compute conflict map so we can sample fast
-        CONFLICTS = {w: _conflicts(w) for w in ALL_WALLS}
-
-        rng = rng or random
-
-        # ── 1) decide how many walls remain to each player ────────────
-        w0 = rng.randint(0, PER_PLAYER)
-        w1 = rng.randint(0, PER_PLAYER)
-
-        # ── 2) walls to be placed ────────────
-        placed = MAX_WALLS - (w0 + w1)
-
-        # ── 3) choose *placed* non-conflicting wall anchors ──────────────
-        walls: set[Wall] = set()
-        candidates = ALL_WALLS[:]  # shallow copy
-        rng.shuffle(candidates)
-        while len(walls) < placed and candidates:
-            w = candidates.pop()
-            if not walls & CONFLICTS[w]:  # no conflict ⇒ accept
-                walls.add(w)
-
-        # (extremely unlikely but in theory we could run out of slots;
-        #   if so, we just fall back to the smaller, still-legal set)
-
-        # ── 4) choose pawn positions ─────────────────────────────────────
-        while True:
-            p0 = (rng.randint(1, N - 1), rng.randint(0, N - 1))  # row 1-8
-            p1 = (rng.randint(0, N - 2), rng.randint(0, N - 1))  # row 0-7
-            if p0 != p1:
-                break
-
-        return cls(
-            players_coord=(p0, p1),
-            players_walls=(w0, w1),
-            walls=frozenset(walls),
-        )
-
-=======
         pid, dest = move.player, move.coord
         if not BoardState.in_bounds(dest):
             raise ValueError("destination outside board")
@@ -393,7 +245,6 @@
                                    blocked_direction_mask=self.blocked_direction_mask.copy(order='C'))
         return board_state
 
->>>>>>> 80967a15
     # ------------------------------------------------------------------
     # Queries -----------------------------------------------------------
     # ------------------------------------------------------------------
